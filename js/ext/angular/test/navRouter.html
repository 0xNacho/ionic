--- conflicted
+++ resolved
@@ -21,13 +21,6 @@
     </pane>
 
     <script id="page1.html" type="text/ng-template">
-<<<<<<< HEAD
-      <nav-page title="'Bears'" hide-nav-bar="true">
-        <h1>Page 1</h1>
-        <span>{{num}}</span>
-        <a class="button button-pure" nav-back>Back</a>
-        <a class="button button-assertive" href="#/page2">Next</a>
-=======
       <nav-page title="'Bears'" hide-back-button="true">
         <content has-header="true">
           <h1>Page 1</h1>
@@ -35,7 +28,6 @@
           <a class="button button-pure" nav-back>Back</a>
           <a class="button button-assertive" href="#/page2">Next</a>
         </content>
->>>>>>> 2c4e3636
       </nav-page>
     </script>
     <script id="page2.html" type="text/ng-template">
