import {Directive, Component, ElementRef, Host, NgClass, EventEmitter} from 'angular2/angular2';

import {Ion} from '../ion';
import {Animation} from 'ionic/animations/animation';
import {Gesture} from 'ionic/gestures/gesture';
import {DragGesture} from 'ionic/gestures/drag-gesture';
import {Config} from '../../config/config';
import {dom} from 'ionic/util';
import {CSS} from '../../util/dom';
import * as util from 'ionic/util';

import {Swiper} from './swiper-widget';
import {Scroll} from '../scroll/scroll';


/**
 * @name Slides
 * @description
 * Slides is a slide box implementation based on Swiper.js
 *
 * Swiper.js:
 * The most modern mobile touch slider and framework with hardware accelerated transitions
 *
 * http://www.idangero.us/swiper/
 *
 * Copyright 2015, Vladimir Kharlampidi
 * The iDangero.us
 * http://www.idangero.us/
 *
 * Licensed under MIT
 *
<<<<<<< HEAD
 * @usage
 * ```ts
 * @Page({
 *  template: `
 *         <ion-slides pager (slide-changed)="onSlideChanged($event)" loop="true" autoplay="true">
 *          <ion-slide>
 *            <h3>Thank you for choosing the Awesome App!</h3>
 *            <p>
 *              The number one app for everything awesome.
 *            </p>
 *          </ion-slide>
 *          <ion-slide>
 *            <h3>Using Awesome</h3>
 *             <div id="list">
 *               <h5>Just three steps:</h5>
 *               <ol>
 *                 <li>Be awesome</li>
 *                 <li>Stay awesome</li>
 *                 <li>There is no step 3</li>
 *               </ol>
 *             </div>
 *          </ion-slide>
 *          <ion-slide>
 *            <h3>Any questions?</h3>
 *          </ion-slide>
 *        </ion-slides>
 *        `
 *})
 *
 *```
 * @property {Any} [autoplay] - whether or not the slides should automatically change
 * @property {Any} [loop] - whether the slides should loop from the last slide back to the first
 * @property {Any} [bounce] - whether the slides should bounce
 * @property [pager] - add this property to enable the slide pager
 * @property {Any} [slideChanged] - expression to evaluate when a slide has been changed
=======
 * @see {@link /docs/v2/components#slides Slides Component Docs}
>>>>>>> 28bb668d
 */
@Component({
  selector: 'ion-slides',
  inputs: [
    'autoplay',
    'loop',
    'index',
    'bounce',
    'pager',
    'options',
    'zoom',
    'zoomDuration',
    'zoomMax'
  ],
  outputs: [
    'slideChanged'
  ],
  template:
    '<div class="swiper-container">' +
      '<div class="swiper-wrapper">' +
        '<ng-content></ng-content>' +
      '</div>' +
      '<div [class.hide]="!showPager" class="swiper-pagination"></div>' +
    '</div>',
  directives: [NgClass]
})
export class Slides extends Ion {

  /**
   * @private
   * @param {ElementRef} elementRef  TODO
   */
  constructor(elementRef: ElementRef, config: Config) {
    super(elementRef, config);
    this.rapidUpdate = util.debounce(() => {
      this.update();
    }, 10);

    this.slideChanged = new EventEmitter('slideChanged');
  }

  /**
   * @private
   */
  onInit() {
    if(!this.options) {
      this.options = {};
    }

    this.showPager = util.isTrueProperty(this.pager);


    var options = util.defaults({
      loop: this.loop,
      pagination: '.swiper-pagination',
      paginationClickable: true,
      lazyLoading: true,
      preloadImages: false
    }, this.options);

    options.onTap = (swiper, e) => {
      this.onTap(swiper, e);
      return this.options.onTap && this.options.onTap(swiper, e);
    };
    options.onClick = (swiper, e) => {
      this.onClick(swiper, e);
      return this.options.onClick && this.options.onClick(swiper, e);
    };
    options.onDoubleTap = (swiper, e) => {
      this.onDoubleTap(swiper, e);
      return this.options.onDoubleTap && this.options.onDoubleTap(swiper, e);
    };
    options.onTransitionStart = (swiper, e) => {
      this.onTransitionStart(swiper, e);
      return this.options.onTransitionStart && this.options.onTransitionStart(swiper, e);
    };
    options.onTransitionEnd = (swiper, e) => {
      this.onTransitionEnd(swiper, e);
      return this.options.onTransitionEnd && this.options.onTransitionEnd(swiper, e);
    };
    options.onSlideChangeStart = (swiper) => {
      return this.options.onSlideChangeStart && this.options.onSlideChangeStart(swiper);
    };
    options.onSlideChangeEnd = (swiper) => {
      this.slideChanged.next(swiper);
      return this.options.onSlideChangeEnd && this.options.onSlideChangeEnd(swiper);
    };
    options.onLazyImageLoad = (swiper, slide, img) => {
      return this.options.onLazyImageLoad && this.options.onLazyImageLoad(swiper, slide, img);
    };
    options.onLazyImageReady = (swiper, slide, img) => {
      return this.options.onLazyImageReady && this.options.onLazyImageReady(swiper, slide, img);
    };

    var swiper = new Swiper(this.getNativeElement().children[0], options);

    this.slider = swiper;

    /*
    * TODO: Finish this
    if(util.isTrueProperty(this.zoom)) {
      this.enableZoom = true;
      setTimeout(() => {
        this.initZoom();
      })
    }
    */

  }

  /**
   * @private
   */
  onTap(swiper, e) {
  }
  /**
   * @private
   */
  onClick(swiper, e) {
  }
  /**
   * @private
   */
  onDoubleTap(swiper, e) {

    this.toggleZoom(swiper, e);
  }
  /**
   * @private
   */
  onLazyImageLoad(swiper, slide, img) {
  }
  /**
   * @private
   */
  onLazyImageReady(swiper, slide, img) {
  }

  /*
  nextButton(swiper, e) {
  }
  prevButton() {
  }
  indexButton() {
  }
  */

  /**
   * @private
   */
  initZoom() {
    this.zoomDuration = this.zoomDuration || 230;
    this.maxScale = this.zoomMax || 3;

    this.zoomElement = this.getNativeElement().children[0].children[0];

    this.zoomElement && this.zoomElement.classList.add('ion-scroll-zoom');

    this.zoomGesture = new Gesture(this.zoomElement);
    this.zoomGesture.listen();

    this.scale = 1;

    this.zoomLastPosX = 0;
    this.zoomLastPosY = 0;


    let last_scale, startX, startY, posX = 0, posY = 0, zoomRect;

    this.viewportWidth = this.getNativeElement().offsetWidth;
    this.viewportHeight = this.getNativeElement().offsetHeight;

    this.zoomElement.addEventListener('touchstart', (e) => {

      this.onTouchStart(e);
    });

    this.zoomElement.addEventListener('touchmove', (e) => {
      this.onTouchMove(e);
    });

    this.zoomElement.addEventListener('touchend', (e) => {
      this.onTouchEnd(e);
    });

    this.zoomGesture.on('pinchstart', (e) => {
      last_scale = this.scale;
      console.log('Last scale', e.scale);
    });

    this.zoomGesture.on('pinch', (e) => {
      this.scale = Math.max(1, Math.min(last_scale * e.scale, 10));
      console.log('Scaling', this.scale);
      this.zoomElement.style[CSS.transform] = 'scale(' + this.scale + ')'

      zoomRect = this.zoomElement.getBoundingClientRect();
    });

    this.zoomGesture.on('pinchend', (e) => {
      //last_scale = Math.max(1, Math.min(last_scale * e.scale, 10));
      if(this.scale > this.maxScale) {
        let za = new Animation(this.zoomElement)
          .duration(this.zoomDuration)
          .easing('linear')
          .from('scale', this.scale)
          .to('scale', this.maxScale);
          za.play();

          this.scale = this.maxScale;
      }
    });
  }

  /**
   * @private
   */
  resetZoom() {

    if(this.zoomElement) {

      this.zoomElement.parentElement.style[CSS.transform] = '';
      this.zoomElement.style[CSS.transform] = 'scale(1)';
    }

    this.scale = 1;
    this.zoomLastPosX = 0;
    this.zoomLastPosY = 0;
  }

  /**
   * @private
   */
  toggleZoom(swiper, e) {
    console.log('Try toggle zoom');
    if(!this.enableZoom) { return; }

    console.log('Toggling zoom', e);

    /*
    let x = e.pointers[0].clientX;
    let y = e.pointers[0].clientY;

    let mx = this.viewportWidth / 2;
    let my = this.viewportHeight / 2;

    let tx, ty;

    if(x > mx) {
      // Greater than half
      tx = -x;
    } else {
      // Less than or equal to half
      tx = (this.viewportWidth - x);
    }
    if(y > my) {
      ty = -y;
    } else {
      ty = y-my;
    }

    console.log(y);
    */

    let zi = new Animation(this.touch.target.children[0])
      .duration(this.zoomDuration)
      .easing('linear')
      .fill('none');

    let zw = new Animation(this.touch.target.children[0])
      .duration(this.zoomDuration)
      .easing('linear');

    let za = new Animation();
    za.fill('none');
    za.add(zi);//, zw);

    if(this.scale > 1) {
      // Zoom out

      //zw.fromTo('translateX', posX + 'px', '0px');
      //zw.fromTo('translateY', posY + 'px', '0px');

      zi.from('scale', this.scale);
      zi.to('scale', 1);
      za.play();

      //posX = 0;
      //posY = 0;

      this.scale = 1;
    } else {
      // Zoom in

      //zw.fromTo('translateX', posX + 'px', tx + 'px');
      //zw.fromTo('translateY', posY + 'px', ty + 'px');

      zi.from('scale', this.scale);
      zi.to('scale', this.maxScale);
      za.play();

      //posX = tx;
      //posY = ty;

      this.scale = this.maxScale;
    }
  }

  /**
   * @private
   */
  onTransitionStart(swiper) {
  }
  /**
   * @private
   */
  onTransitionEnd(swiper) {
  }

  /**
   * @private
   */
  onTouchStart(e) {
    console.log('Touch start', e);

    //TODO: Support mice as well

    let target = dom.closest(e.target, '.slide').children[0].children[0];

    this.touch = {
      startX: e.touches[0].clientX,
      startY: e.touches[0].clientY,
      deltaX: 0,
      deltaY: 0,
      lastX: 0,
      lastY: 0,
      target: target.parentElement,
      zoomable: target,
      zoomableWidth: target.offsetWidth,
      zoomableHeight: target.offsetHeight
    }
    console.log('Target', this.touch.target);

    //TODO: android prevent default

  }

  /**
   * @private
   */
  onTouchMove(e) {
    this.touch.deltaX = e.touches[0].clientX - this.touch.startX;
    this.touch.deltaY = e.touches[0].clientY - this.touch.startY;

    // TODO: Make sure we need to transform (image is bigger than viewport)

    let zoomableScaledWidth = this.touch.zoomableWidth * this.scale;
    let zoomableScaledHeight = this.touch.zoomableHeight * this.scale;

    let x1 = Math.min((this.viewportWidth / 2) - zoomableScaledWidth/2, 0)
    let x2 = -x1;
    let y1 = Math.min((this.viewportHeight / 2) - zoomableScaledHeight/2, 0)
    let y2 = -y1;

    console.log('BOUNDS', x1, x2, y1, y2);

    if(this.scale <= 1) {
      return;
    }

    console.log('PAN', e);

    // Move image
    this.touch.x = this.touch.deltaX + this.touch.lastX;
    this.touch.y = this.touch.deltaY + this.touch.lastY;

    console.log(this.touch.x, this.touch.y);

    if(this.touch.x < x1) {
      console.log('OUT ON LEFT');
    }
    if(this.touch.x > x2 ){
      console.log('OUT ON RIGHT');
    }

    if(this.touch.x > this.viewportWidth) {
      // Too far on the left side, let the event bubble up (to enable slider on edges, for example)
    } else if(-this.touch.x > this.viewportWidth) {
      // Too far on the right side, let the event bubble up (to enable slider on edges, for example)
    } else {
      console.log('TRANSFORM', this.touch.x, this.touch.y, this.touch.target);
      //this.touch.target.style[CSS.transform] = 'translateX(' + this.touch.x + 'px) translateY(' + this.touch.y + 'px)';
      this.touch.target.style[CSS.transform] = 'translateX(' + this.touch.x + 'px) translateY(' + this.touch.y + 'px)';
      e.preventDefault();
      e.stopPropagation();
      return false;
    }

  }

  /**
   * @private
   */
  onTouchEnd(e) {
    console.log('PANEND', e);

    if(this.scale > 1) {

      if(Math.abs(this.touch.x) > this.viewportWidth) {
        posX = posX > 0 ? this.viewportWidth - 1 : -(this.viewportWidth - 1);
        console.log('Setting on posx', this.touch.x);
      }

      /*
      if(posY > this.viewportHeight/2) {
        let z = new Animation(this.zoomElement.parentElement);
        z.fromTo('translateY', posY + 'px', Math.min(this.viewportHeight/2 + 30, posY));
        z.play();
      } else {
        let z = new Animation(this.zoomElement.parentElement);
        z.fromTo('translateY', posY + 'px', Math.max(this.viewportHeight/2 - 30, posY));
        z.play();
      }
      */

      this.touch.lastX = this.touch.x;
      this.touch.lastY = this.touch.y;
    }
  }

  /**
   * @private
   * Update the underlying slider implementation. Call this if you've added or removed
   * child slides.
   */
   */
  update() {
    setTimeout(() => {
      this.slider.update();

      // Don't allow pager to show with > 10 slides
      if(this.slider.slides.length > 10) {
        this.showPager = false;
      }
    });
  }

  /**
   * @private
   */
  next() {
    this.slider.slideNext();
  }

  /**
   * @private
   */
  prev() {
    this.slider.slidePrev();
  }

  /**
   * @private
   */
  getIndex() {
    return this.slider.activeIndex;
  }

  /**
   * @private
   */
  getNumSlides() {
    return this.slider.slides.length;
  }

  /**
   * @private
   */
  isAtEnd() {
    return this.slider.isEnd;
  }

  /**
   * @private
   */
  isAtBeginning() {
    return this.slider.isBeginning;
  }

  /**
   * @private
   */
  getSliderWidget() {
    return this.slider;
  }
}

 /**
  * @private
  */
@Component({
  selector: 'ion-slide',
  inputs: ['zoom'],
  template: '<div class="slide-zoom"><ng-content></ng-content></div>'
})
export class Slide {
  /**
   * TODO
   * @param {Slides} slides  The containing slidebox.
   * @param {ElementRef} elementRef  TODO
   */
  constructor(
    elementRef: ElementRef,
    @Host() slides: Slides
  ) {
    this.ele = elementRef.nativeElement;
    this.ele.classList.add('swiper-slide');

    slides.rapidUpdate();
  }
}

 /**
  * @priavte
  */
@Directive({
  selector: 'slide-lazy',
})
export class SlideLazy {
  constructor(elementRef: ElementRef) {
    elementRef.getNativeElement().classList.add('swiper-lazy');
  }
}<|MERGE_RESOLUTION|>--- conflicted
+++ resolved
@@ -29,7 +29,6 @@
  *
  * Licensed under MIT
  *
-<<<<<<< HEAD
  * @usage
  * ```ts
  * @Page({
@@ -65,9 +64,7 @@
  * @property {Any} [bounce] - whether the slides should bounce
  * @property [pager] - add this property to enable the slide pager
  * @property {Any} [slideChanged] - expression to evaluate when a slide has been changed
-=======
  * @see {@link /docs/v2/components#slides Slides Component Docs}
->>>>>>> 28bb668d
  */
 @Component({
   selector: 'ion-slides',
