

/**
 * Import Angular
 */
import { ANALYZE_FOR_ENTRY_COMPONENTS, APP_INITIALIZER, ComponentFactoryResolver, Inject, Injector, ModuleWithProviders, NgModule, NgZone, Optional } from '@angular/core';
import { APP_BASE_HREF, Location, LocationStrategy, HashLocationStrategy, PathLocationStrategy, PlatformLocation } from '@angular/common';
import { DOCUMENT, BrowserModule, HAMMER_GESTURE_CONFIG } from '@angular/platform-browser';
import { FormsModule, ReactiveFormsModule } from '@angular/forms';
import { HttpModule } from '@angular/http';
import { CommonModule } from '@angular/common';

<<<<<<< HEAD
=======
/**
 * Import Other
 */
import { DeepLinkConfig } from './navigation/nav-util';

>>>>>>> d1a3e61f
/**
 * Import Providers
 */
import { ActionSheetController } from './components/action-sheet/action-sheet';
import { AlertController } from './components/alert/alert';
import { App } from './components/app/app';
import { AppRootToken } from './components/app/app-root';
import { Config, setupConfig, ConfigToken } from './config/config';
import { DeepLinker, setupDeepLinker } from './navigation/deep-linker';
import { DomController } from './platform/dom-controller';
import { Events, setupProvideEvents } from './util/events';
import { Form } from './util/form';
import { GestureController } from './gestures/gesture-controller';
import { Haptic } from './tap-click/haptic';
import { IonicGestureConfig } from './gestures/gesture-config';
import { Keyboard } from './platform/keyboard';
import { LoadingController } from './components/loading/loading';
import { MenuController } from './components/menu/menu-controller';
import { ModalController } from './components/modal/modal';
import { ModuleLoader, LAZY_LOADED_TOKEN } from './util/module-loader';
import { PickerController } from './components/picker/picker';
import { Platform, setupPlatform } from './platform/platform';
import { PlatformConfigToken, providePlatformConfigs } from './platform/platform-registry';
import { PopoverController } from './components/popover/popover';
import { SystemJsNgModuleLoader } from './util/system-js-ng-module-loader';
import { TapClick, setupTapClick } from './tap-click/tap-click';
import { ToastController } from './components/toast/toast';
import { registerModeConfigs } from './config/mode-registry';
import { registerTransitions } from './transitions/transition-registry';
import { TransitionController } from './transitions/transition-controller';
import { UrlSerializer, setupUrlSerializer, DeepLinkConfigToken } from './navigation/url-serializer';


/**
 * Import Overlay Entry Components
 */
import { ActionSheetCmp } from './components/action-sheet/action-sheet-component';
import { AlertCmp } from './components/alert/alert-component';
import { IonicApp } from './components/app/app-root';
import { LoadingCmp } from './components/loading/loading-component';
import { ModalCmp } from './components/modal/modal-component';
import { PickerCmp } from './components/picker/picker-component';
import { PopoverCmp } from './components/popover/popover-component';
import { ToastCmp } from './components/toast/toast-component';


/**
 * Import Components
 */
import { Avatar } from './components/avatar/avatar';
import { Backdrop } from './components/backdrop/backdrop';
import { Badge } from './components/badge/badge';
import { Button } from './components/button/button';
import { Card } from './components/card/card';
import { CardContent } from './components/card/card-content';
import { CardHeader } from './components/card/card-header';
import { CardTitle } from './components/card/card-title';
import { Checkbox } from './components/checkbox/checkbox';
import { Chip } from './components/chip/chip';
import { ClickBlock } from './util/click-block';
import { Content } from './components/content/content';
import { DateTime } from './components/datetime/datetime';
import { FabButton } from './components/fab/fab';
import { FabContainer } from './components/fab/fab-container';
import { FabList } from './components/fab/fab-list';
import { Col } from './components/grid/column';
import { Grid } from './components/grid/grid';
import { Row } from './components/grid/row';
import { Icon } from './components/icon/icon';
import { Img } from './components/img/img';
import { InfiniteScroll } from './components/infinite-scroll/infinite-scroll';
import { InfiniteScrollContent } from './components/infinite-scroll/infinite-scroll-content';
import { Item } from './components/item/item';
import { ItemContent } from './components/item/item-content';
import { ItemDivider } from './components/item/item-divider';
import { ItemGroup } from './components/item/item-group';
import { ItemReorder } from './components/item/item-reorder';
import { Reorder } from './components/item/reorder';
import { ItemSliding } from './components/item/item-sliding';
import { ItemOptions } from './components/item/item-options';
import { Label } from './components/label/label';
import { List } from './components/list/list';
import { ListHeader } from './components/list/list-header';
import { Menu } from './components/menu/menu';
import { MenuClose } from './components/menu/menu-close';
import { MenuToggle } from './components/menu/menu-toggle';
import { NativeInput } from './components/input/native-input';
import { NextInput } from './components/input/next-input';
import { Nav } from './components/nav/nav';
import { NavPop } from './components/nav/nav-pop';
import { NavPopAnchor } from './components/nav/nav-pop-anchor';
import { NavPush } from './components/nav/nav-push';
import { NavPushAnchor } from './components/nav/nav-push-anchor';
import { Navbar } from './components/navbar/navbar';
import { Note } from './components/note/note';
import { Option } from './components/option/option';
import { OverlayPortal } from './components/nav/overlay-portal';
import { PickerColumnCmp } from './components/picker/picker-component';
import { RadioButton } from './components/radio/radio-button';
import { RadioGroup } from './components/radio/radio-group';
import { Range } from './components/range/range';
import { RangeKnob } from './components/range/range-knob';
import { Refresher } from './components/refresher/refresher';
import { RefresherContent } from './components/refresher/refresher-content';
import { Scroll } from './components/scroll/scroll';
import { Searchbar } from './components/searchbar/searchbar';
import { Segment } from './components/segment/segment';
import { SegmentButton } from './components/segment/segment-button';
import { Select } from './components/select/select';
import { ShowWhen } from './components/show-hide-when/show-hide-when';
import { HideWhen } from './components/show-hide-when/hide-when';
import { Slide } from './components/slides/slide';
import { Slides } from './components/slides/slides';
import { Spinner } from './components/spinner/spinner';
import { Tab } from './components/tabs/tab';
import { Tabs } from './components/tabs/tabs';
import { TabButton } from './components/tabs/tab-button';
import { TabHighlight } from './components/tabs/tab-highlight';
import { TextInput } from './components/input/input';
import { Thumbnail } from './components/thumbnail/thumbnail';
import { Toggle } from './components/toggle/toggle';
import { Toolbar } from './components/toolbar/toolbar';
import { Header } from './components/toolbar/toolbar-header';
import { Footer } from './components/toolbar/toolbar-footer';
import { ToolbarItem } from './components/toolbar/toolbar-item';
import { ToolbarTitle } from './components/toolbar/toolbar-title';
import { Typography } from './components/typography/typography';
import { VirtualScroll } from './components/virtual-scroll/virtual-scroll';

import { VirtualItem } from './components/virtual-scroll/virtual-item';
import { VirtualHeader } from './components/virtual-scroll/virtual-header';
import { VirtualFooter } from './components/virtual-scroll/virtual-footer';


/**
 * Export Components/Directives
 */
export { ActionSheet, ActionSheetController } from './components/action-sheet/action-sheet';
export { ActionSheetOptions } from './components/action-sheet/action-sheet-options';
export { Alert, AlertController } from './components/alert/alert';
export { AlertOptions, AlertInputOptions } from './components/alert/alert-options';
export { App } from './components/app/app';
export { Avatar } from './components/avatar/avatar';
export { Backdrop } from './components/backdrop/backdrop';
export { Badge } from './components/badge/badge';
export { Button } from './components/button/button';
export { Card } from './components/card/card';
export { CardContent } from './components/card/card-content';
export { CardHeader } from './components/card/card-header';
export { CardTitle } from './components/card/card-title';
export { Checkbox } from './components/checkbox/checkbox';
export { Chip } from './components/chip/chip';
export { ClickBlock } from './util/click-block';
export { Content, ScrollEvent } from './components/content/content';
export { DateTime } from './components/datetime/datetime';
export { FabButton } from './components/fab/fab';
export { FabContainer } from './components/fab/fab-container';
export { FabList } from './components/fab/fab-list';
export { Col } from './components/grid/column';
export { Grid } from './components/grid/grid';
export { Row } from './components/grid/row';
export { Ion } from './components/ion';
export { Icon } from './components/icon/icon';
export { Img } from './components/img/img';
export { InfiniteScroll } from './components/infinite-scroll/infinite-scroll';
export { InfiniteScrollContent } from './components/infinite-scroll/infinite-scroll-content';
export { TextInput } from './components/input/input';
export { IonicApp } from './components/app/app-root';

export { Item } from './components/item/item';
export { ItemContent } from './components/item/item-content';
export { ItemDivider } from './components/item/item-divider';
export { ItemGroup } from './components/item/item-group';
export { ItemReorder } from './components/item/item-reorder';
export { Reorder } from './components/item/reorder';
export { ItemSliding } from './components/item/item-sliding';
export { ItemSideFlags } from './components/item/item-sliding';
export { ItemOptions } from './components/item/item-options';

export { Label } from './components/label/label';
export { List } from './components/list/list';
export { ListHeader } from './components/list/list-header';
export { Loading, LoadingController } from './components/loading/loading';
export { LoadingOptions } from './components/loading/loading-options';
export { Menu } from './components/menu/menu';
export { MenuClose } from './components/menu/menu-close';
export { MenuController } from './components/menu/menu-controller';
export { MenuToggle } from './components/menu/menu-toggle';
export { MenuType } from './components/menu/menu-types';
export { Modal, ModalController } from './components/modal/modal';
export { ModalOptions } from './components/modal/modal-options';
export { Nav } from './components/nav/nav';
export { NavPop } from './components/nav/nav-pop';
export { NavPopAnchor } from './components/nav/nav-pop-anchor';
export { NavPush } from './components/nav/nav-push';
export { NavPushAnchor } from './components/nav/nav-push-anchor';
export { Navbar } from './components/navbar/navbar';
export { NativeInput } from './components/input/native-input';
export { NextInput } from './components/input/next-input';
export { Note } from './components/note/note';
export { Option } from './components/option/option';
export { OverlayPortal } from './components/nav/overlay-portal';
export { Picker, PickerController } from './components/picker/picker';
export { PickerOptions, PickerColumn, PickerColumnOption } from './components/picker/picker-options';
export { Popover, PopoverController } from './components/popover/popover';
export { PopoverOptions } from './components/popover/popover-options';
export { RadioButton } from './components/radio/radio-button';
export { RadioGroup } from './components/radio/radio-group';
export { Range } from './components/range/range';
export { RangeKnob } from './components/range/range-knob';
export { Refresher } from './components/refresher/refresher';
export { RefresherContent } from './components/refresher/refresher-content';
export { Scroll } from './components/scroll/scroll';
export { Searchbar } from './components/searchbar/searchbar';
export { Segment } from './components/segment/segment';
export { SegmentButton } from './components/segment/segment-button';
export { Select } from './components/select/select';
export { ShowWhen } from './components/show-hide-when/show-hide-when';
export { DisplayWhen } from './components/show-hide-when/show-hide-when';
export { HideWhen } from './components/show-hide-when/hide-when';
export { Slide } from './components/slides/slide';
export { Slides } from './components/slides/slides';
export { Spinner } from './components/spinner/spinner';
export { Tab } from './components/tabs/tab';
export { TabButton } from './components/tabs/tab-button';
export { TabHighlight } from './components/tabs/tab-highlight';
export { Tabs } from './components/tabs/tabs';
export { TapClick, setupTapClick, isActivatable } from './tap-click/tap-click';
export { Toast, ToastController } from './components/toast/toast';
export { ToastOptions } from './components/toast/toast-options';
export { Toggle } from './components/toggle/toggle';
export { ToolbarBase } from './components/toolbar/toolbar';
export { Toolbar } from './components/toolbar/toolbar';
export { Header } from './components/toolbar/toolbar-header';
export { Footer } from './components/toolbar/toolbar-footer';
export { ToolbarItem } from './components/toolbar/toolbar-item';
export { ToolbarTitle } from'./components/toolbar/toolbar-title';
export { Thumbnail } from './components/thumbnail/thumbnail';
export { Typography } from './components/typography/typography';
export { VirtualScroll } from './components/virtual-scroll/virtual-scroll';


/**
 * Export Providers
 */
export { Config, setupConfig, ConfigToken } from './config/config';
export { DomController, DomCallback } from './platform/dom-controller';
export { Platform, setupPlatform } from './platform/platform';
export { Haptic } from './tap-click/haptic';
export { DeepLinker } from './navigation/deep-linker';
export { NavController } from './navigation/nav-controller';
export { NavControllerBase } from './navigation/nav-controller-base';
export { NavParams } from './navigation/nav-params';
export { NavLink, NavOptions, DeepLink, DeepLinkConfig, DeepLinkMetadata, DeepLinkMetadataType } from './navigation/nav-util';
export { UrlSerializer, DeepLinkConfigToken } from './navigation/url-serializer';
export { ViewController } from './navigation/view-controller';
export { ActionSheetCmp } from './components/action-sheet/action-sheet-component';
export { AlertCmp } from './components/alert/alert-component';
export { LoadingCmp } from './components/loading/loading-component';
export { ModalCmp } from './components/modal/modal-component';
export { PickerCmp, PickerColumnCmp } from './components/picker/picker-component';
export { PopoverCmp } from './components/popover/popover-component';
export { ToastCmp } from './components/toast/toast-component';


/**
 * Export Utils
 */
export { PanGesture, PanGestureConfig } from './gestures/drag-gesture';
export { Gesture } from './gestures/gesture';
export { SlideEdgeGesture } from './gestures/slide-edge-gesture';
export { SlideData, SlideGesture } from './gestures/slide-gesture';
export {
  BLOCK_ALL,
  BlockerOptions,
  GESTURE_GO_BACK_SWIPE,
  GESTURE_MENU_SWIPE,
  GESTURE_ITEM_SWIPE,
  GESTURE_REFRESHER,
  GESTURE_TOGGLE,
  GesturePriority,
  GestureOptions,
  GestureController,
  GestureDelegate,
  BlockerDelegate,
} from './gestures/gesture-controller';
export { Events, setupEvents, setupProvideEvents } from './util/events';
export { IonicErrorHandler } from './util/ionic-error-handler';
export { Keyboard } from './platform/keyboard';
export { Form, IonicFormInput, IonicTapInput } from './util/form';
export { reorderArray } from './util/util';
export { Animation, AnimationOptions, EffectProperty, EffectState, PlayOptions } from './animations/animation';
export { PageTransition } from './transitions/page-transition';
export { Transition } from './transitions/transition';



/**
 * @name IonicModule
 * @description
 * IonicModule is an NgModule that helps bootstrap a whole Ionic App. By passing a root component, IonicModule will make sure that all the components and directives from the framework are provided. This includes components such as Tabs, Menus, and Slides, as well as classes like AlertController.
 *
 *
 * We're also able to pass any configuration to our app as a second argument for `.forRoot`. This is any valid config property from [the Config Class](/docs/v2/api/config/Config/).
 *
 * The last functionality that IonicModule allows you to configure is optional routes for DeepLinker. For more information on DeepLinker, please see the [DeepLinker Docs](/docs/v2/api/navigation/DeepLinker/)
 *
 * @usage
 * ```ts
 * import { NgModule } from '@angular/core';
 * import { IonicApp, IonicModule } from 'ionic-angular';
 * import { MyApp } from './app.component';
 * import { HomePage } from '../pages/home/home';
 * @NgModule({
 *   declarations: [
 *     MyApp,
 *     HomePage
 *   ],
 *   imports: [
 *     IonicModule.forRoot(MyApp)
 *   ],
 *   bootstrap: [IonicApp],
 *   entryComponents: [
 *     MyApp,
 *     HomePage
 *   ],
 *   providers: []
 * })
 * export class AppModule {}
 * ```
 */
@NgModule({
  imports: [
    CommonModule,
    HttpModule,
    FormsModule,
    ReactiveFormsModule,

  ],
  exports: [

    Avatar,
    Backdrop,
    Badge,
    Button,
    Card,
    CardContent,
    CardHeader,
    CardTitle,
    Checkbox,
    Chip,
    ClickBlock,
    Col,
    Content,
    DateTime,
    FabContainer,
    FabButton,
    FabList,
    Footer,
    Grid,
    Header,
    HideWhen,
    Icon,
    Img,
    InfiniteScroll,
    InfiniteScrollContent,
    IonicApp,
    Item,
    ItemContent,
    ItemDivider,
    ItemGroup,
    ItemOptions,
    ItemReorder,
    ItemSliding,
    Label,
    List,
    ListHeader,
    Menu,
    MenuClose,
    MenuToggle,
    NativeInput,
    Nav,
    Navbar,
    NavPop,
    NavPopAnchor,
    NavPush,
    NavPushAnchor,
    NextInput,
    Note,
    Option,
    OverlayPortal,
    PickerColumnCmp,
    RadioButton,
    RadioGroup,
    Range,
    RangeKnob,
    Refresher,
    RefresherContent,
    Reorder,
    Row,
    Scroll,
    Searchbar,
    Segment,
    SegmentButton,
    Select,
    ShowWhen,
    Slide,
    Slides,
    Spinner,
    Tab,
    Tabs,
    TabButton,
    TabHighlight,
    TextInput,
    Thumbnail,
    Toggle,
    Toolbar,
    ToolbarItem,
    ToolbarTitle,
    Typography,
    VirtualFooter,
    VirtualHeader,
    VirtualItem,
    VirtualScroll,
  ],
  declarations: [
    ActionSheetCmp,
    AlertCmp,
    ClickBlock,
    LoadingCmp,
    ModalCmp,
    PickerCmp,
    PopoverCmp,
    ToastCmp,

    Avatar,
    Backdrop,
    Badge,
    Button,
    Card,
    CardContent,
    CardHeader,
    CardTitle,
    Checkbox,
    Chip,
    ClickBlock,
    Col,
    Content,
    DateTime,
    FabContainer,
    FabButton,
    FabList,
    Footer,
    Grid,
    Header,
    HideWhen,
    Icon,
    Img,
    InfiniteScroll,
    InfiniteScrollContent,
    IonicApp,
    Item,
    ItemContent,
    ItemDivider,
    ItemGroup,
    ItemOptions,
    ItemReorder,
    ItemSliding,
    Label,
    List,
    ListHeader,
    Menu,
    MenuClose,
    MenuToggle,
    NativeInput,
    Nav,
    Navbar,
    NavPop,
    NavPopAnchor,
    NavPush,
    NavPushAnchor,
    NextInput,
    Note,
    Option,
    OverlayPortal,
    PickerColumnCmp,
    RadioButton,
    RadioGroup,
    Range,
    RangeKnob,
    Refresher,
    RefresherContent,
    Reorder,
    Row,
    Scroll,
    Searchbar,
    Segment,
    SegmentButton,
    Select,
    ShowWhen,
    Slide,
    Slides,
    Spinner,
    Tab,
    Tabs,
    TabButton,
    TabHighlight,
    TextInput,
    Thumbnail,
    Toggle,
    Toolbar,
    ToolbarItem,
    ToolbarTitle,
    Typography,
    VirtualFooter,
    VirtualHeader,
    VirtualItem,
    VirtualScroll,
  ],
  entryComponents: [
    ActionSheetCmp,
    AlertCmp,
    IonicApp,
    LoadingCmp,
    ModalCmp,
    PickerCmp,
    PopoverCmp,
    ToastCmp
  ]
})
export class IonicModule {

  static forChild(cls: any) {
    return {
      ngModule: LazyModule,
      providers: [
        { provide: <any>LAZY_LOADED_TOKEN, useValue: cls }
      ]
    };
  }

    /**
     * Set the root app component for you IonicModule
     * @param {any} appRoot The root AppComponent for this app.
     * @param {any} config Config Options for the app. Accepts any config property.
     * @param {any} deepLinkConfig Any configuration needed for the Ionic Deeplinker.
     */
  static forRoot(appRoot: any, config: any = null, deepLinkConfig: DeepLinkConfig = null): ModuleWithProviders {
    return {
      ngModule: IonicModule,
      providers: [
        // useValue: bootstrap values
        { provide: AppRootToken, useValue: appRoot },
        { provide: ConfigToken, useValue: config },
        { provide: DeepLinkConfigToken, useValue: deepLinkConfig },

        // useFactory: user values
        { provide: PlatformConfigToken, useFactory: providePlatformConfigs },

        // useFactory: ionic core providers
        { provide: Platform, useFactory: setupPlatform, deps: [ DOCUMENT, PlatformConfigToken, NgZone ] },
        { provide: Config, useFactory: setupConfig, deps: [ ConfigToken, Platform ] },

        // useFactory: ionic app initializers
        { provide: APP_INITIALIZER, useFactory: registerModeConfigs, deps: [ Config ], multi: true },
        { provide: APP_INITIALIZER, useFactory: registerTransitions, deps: [ Config ], multi: true },
        { provide: APP_INITIALIZER, useFactory: setupProvideEvents, deps: [ Platform, DomController ], multi: true },
        { provide: APP_INITIALIZER, useFactory: setupTapClick, deps: [ Config, Platform, DomController, App, NgZone, GestureController ], multi: true },

        // useClass
        { provide: HAMMER_GESTURE_CONFIG, useClass: IonicGestureConfig },

        // useValue
        { provide: ANALYZE_FOR_ENTRY_COMPONENTS, useValue: appRoot, multi: true },

        // ionic providers
        ActionSheetController,
        AlertController,
        App,
        DomController,
        Events,
        Form,
        GestureController,
        Haptic,
        Keyboard,
        LoadingController,
        Location,
        MenuController,
        ModalController,
        PickerController,
        PopoverController,
        SystemJsNgModuleLoader,
        TapClick,
        ToastController,
        TransitionController,

        { provide: ModuleLoader, useFactory: provideModuleLoader, deps: [DeepLinkConfigToken, SystemJsNgModuleLoader, Injector]},
        { provide: LocationStrategy, useFactory: provideLocationStrategy, deps: [ PlatformLocation, [ new Inject(APP_BASE_HREF), new Optional()], Config ] },
        { provide: UrlSerializer, useFactory: setupUrlSerializer, deps: [ DeepLinkConfigToken ] },
        { provide: DeepLinker, useFactory: setupDeepLinker, deps: [ App, UrlSerializer, Location,  DeepLinkConfigToken, ModuleLoader, ComponentFactoryResolver ] },
      ]
    };
  }
}



@NgModule({
  imports: [IonicModule],
  exports: [
    IonicModule
  ],
  declarations: [
    // Badge
  ],
  entryComponents: []
})
export class LazyModule {

  static forChild(cls: any) {
    return {
      ngModule: LazyModule,
      providers: [
        { provide: <any>LAZY_LOADED_TOKEN, useValue: cls }
      ]
    };
  }

}


/**
 * @private
 */
export function provideModuleLoader(deepLinkConfig: DeepLinkConfig, systemJsNgModuleLoader: SystemJsNgModuleLoader, injector: Injector) {
  return new ModuleLoader(deepLinkConfig, systemJsNgModuleLoader, injector);
}

/**
 * @private
 */
export function provideLocationStrategy(platformLocationStrategy: PlatformLocation,
                                        baseHref: string, config: Config) {
  return config.get('locationStrategy') === 'path' ?
         new PathLocationStrategy(platformLocationStrategy, baseHref) :
         new HashLocationStrategy(platformLocationStrategy, baseHref);
}<|MERGE_RESOLUTION|>--- conflicted
+++ resolved
@@ -10,14 +10,11 @@
 import { HttpModule } from '@angular/http';
 import { CommonModule } from '@angular/common';
 
-<<<<<<< HEAD
-=======
 /**
  * Import Other
  */
 import { DeepLinkConfig } from './navigation/nav-util';
 
->>>>>>> d1a3e61f
 /**
  * Import Providers
  */
@@ -588,7 +585,7 @@
         { provide: APP_INITIALIZER, useFactory: setupTapClick, deps: [ Config, Platform, DomController, App, NgZone, GestureController ], multi: true },
 
         // useClass
-        { provide: HAMMER_GESTURE_CONFIG, useClass: IonicGestureConfig },
+        // { provide: HAMMER_GESTURE_CONFIG, useClass: IonicGestureConfig },
 
         // useValue
         { provide: ANALYZE_FOR_ENTRY_COMPONENTS, useValue: appRoot, multi: true },
@@ -623,8 +620,6 @@
   }
 }
 
-
-
 @NgModule({
   imports: [IonicModule],
   exports: [
