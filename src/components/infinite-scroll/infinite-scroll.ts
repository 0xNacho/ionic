--- conflicted
+++ resolved
@@ -148,7 +148,6 @@
   }
 
   /**
-<<<<<<< HEAD
    * @input {string} The position of the infinite scroll element.
    * The value can be either `top` or `bottom`.
    * Default is `bottom`.
@@ -164,10 +163,7 @@
   }
 
   /**
-   * @output {event} The expression to call when the scroll reaches
-=======
    * @output {event} Emitted when the scroll reaches
->>>>>>> 7f304edc
    * the threshold distance. From within your infinite handler,
    * you must call the infinite scroll's `complete()` method when
    * your async operation has completed.
