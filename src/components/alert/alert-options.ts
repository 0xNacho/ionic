
export interface AlertOptions {
  title?: string;
  subTitle?: string;
  message?: string;
  cssClass?: string;
  mode?: string;
  inputs?: AlertInputOptions[];
  buttons?: (AlertButton|string)[];
  enableBackdropDismiss?: boolean;
}

export interface AlertInputOptions {
  type?: string;
  name?: string | number;
  placeholder?: string;
  value?: string;
  label?: string;
  checked?: boolean;
  disabled?: boolean;
  id?: string;
<<<<<<< HEAD
  handler?: Function;
}

export interface AlertButton {
  text?: string;
  role?: string;
  handler?: Function;
};
=======
  min?: string | number;
  max?: string | number;
}
>>>>>>> b53219a6
<|MERGE_RESOLUTION|>--- conflicted
+++ resolved
@@ -19,17 +19,13 @@
   checked?: boolean;
   disabled?: boolean;
   id?: string;
-<<<<<<< HEAD
   handler?: Function;
+  min?: string | number;
+  max?: string | number;
 }
 
 export interface AlertButton {
   text?: string;
   role?: string;
   handler?: Function;
-};
-=======
-  min?: string | number;
-  max?: string | number;
-}
->>>>>>> b53219a6
+};