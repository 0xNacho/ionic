--- conflicted
+++ resolved
@@ -1,16 +1,11 @@
 import { ComponentRef, ElementRef, EventEmitter, Output, Renderer } from '@angular/core';
 
-<<<<<<< HEAD
 import { Footer } from '../components/toolbar/toolbar-footer';
 import { Header } from '../components/toolbar/toolbar-header';
-import { isPresent } from '../util/util';
-=======
-import { Footer, Header } from '../components/toolbar/toolbar';
 import { isPresent, assert } from '../util/util';
->>>>>>> 88a7f3e1
 import { Navbar } from '../components/navbar/navbar';
 import { NavController } from './nav-controller';
-import { NavOptions } from './nav-util';
+import { NavOptions, STATE_NEW, STATE_INITIALIZED, STATE_ATTACHED, STATE_DESTROYED } from './nav-util';
 import { NavParams } from './nav-params';
 import { Content } from '../components/content/content';
 
@@ -52,11 +47,7 @@
   _cmp: ComponentRef<any>;
   _nav: NavController;
   _zIndex: number;
-<<<<<<< HEAD
-  _state: number;
-=======
-  _state: ViewState = ViewState.NEW;
->>>>>>> 88a7f3e1
+  _state: number = STATE_NEW;
   _cssClass: string;
 
   /**
@@ -175,7 +166,7 @@
    */
   dismiss(data?: any, role?: any, navOptions: NavOptions = {}): Promise<any> {
     if (!this._nav) {
-      assert(this._state === ViewState.DESTROYED, 'ViewController does not have a valid _nav');
+      assert(this._state === STATE_DESTROYED, 'ViewController does not have a valid _nav');
       return Promise.resolve(false);
     }
     if (this.isOverlay && !navOptions.minClickBlockDuration) {
@@ -420,7 +411,7 @@
   }
 
   _preLoad() {
-    assert(this._state === ViewState.INITIALIZED, 'view state must be INITIALIZED');
+    assert(this._state === STATE_INITIALIZED, 'view state must be INITIALIZED');
     this._lifecycle('PreLoad');
   }
 
@@ -430,7 +421,7 @@
    * This event is fired before the component and his children have been initialized.
    */
   _willLoad() {
-    assert(this._state === ViewState.INITIALIZED, 'view state must be INITIALIZED');
+    assert(this._state === STATE_INITIALIZED, 'view state must be INITIALIZED');
     this._lifecycle('WillLoad');
   }
 
@@ -443,7 +434,7 @@
    * recommended method to use when a view becomes active.
    */
   _didLoad() {
-    assert(this._state === ViewState.ATTACHED, 'view state must be ATTACHED');
+    assert(this._state === STATE_ATTACHED, 'view state must be ATTACHED');
     this._lifecycle('DidLoad');
   }
 
@@ -452,7 +443,7 @@
    * The view is about to enter and become the active view.
    */
   _willEnter() {
-    assert(this._state === ViewState.ATTACHED, 'view state must be ATTACHED');
+    assert(this._state === STATE_ATTACHED, 'view state must be ATTACHED');
 
     if (this._detached && this._cmp) {
       // ensure this has been re-attached to the change detector
@@ -470,7 +461,7 @@
    * will fire, whether it was the first load or loaded from the cache.
    */
   _didEnter() {
-    assert(this._state === ViewState.ATTACHED, 'view state must be ATTACHED');
+    assert(this._state === STATE_ATTACHED, 'view state must be ATTACHED');
 
     this._nb && this._nb.didEnter();
     this.didEnter.emit(null);
@@ -526,7 +517,7 @@
    * DOM WRITE
    */
   _destroy(renderer: Renderer) {
-    assert(this._state !== ViewState.DESTROYED, 'view state must be ATTACHED');
+    assert(this._state !== STATE_DESTROYED, 'view state must be ATTACHED');
 
     if (this._cmp) {
       if (renderer) {
@@ -542,7 +533,7 @@
     }
 
     this._nav = this._cmp = this.instance = this._cntDir = this._cntRef = this._leavingOpts = this._hdrDir = this._ftrDir = this._nb = this._onDidDismiss = this._onWillDismiss = null;
-    this._state = ViewState.DESTROYED;
+    this._state = STATE_DESTROYED;
   }
 
   /**
