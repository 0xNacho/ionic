--- conflicted
+++ resolved
@@ -2,9 +2,5 @@
   "version": "0.9.26",
   "codename": "rabbit",
   "date": "2014-02-26",
-<<<<<<< HEAD
-  "time": "19:38:1"
-=======
   "time": "21:16:43"
->>>>>>> 4a3f7551
 }